{
  "author": "Russ Frank <russ.frank@rutgers.edu>",
  "name": "nextbusjs",
  "description": "nextbus api wrapper",
  "main"    : "lib/index",
  "scripts": {
    "test": "vows --spec ./test/*.js"
  },
  "version": "1.0.0",
  "license": "MIT",
  "homepage": "http://github.com/russfrank/nextbusjs",
  "repository": {
    "url": "git://github.com/russfrank/nextbusjs.git"
  },
  "scripts": {
    "test": "vows --spec test/*.js"
  },
  "engines": {
    "node": "0.10.x"
  },
  "devDependencies": {
     "vows": "*"
  },
  "dependencies": {
     "request": "2.9.x",
<<<<<<< HEAD
     "jsdom": "0.7.x"
=======
     "jsdom": "0.2.x"
  },
  "devDependencies": {
     "vows": "*"
>>>>>>> d11bdc3c
  }
}<|MERGE_RESOLUTION|>--- conflicted
+++ resolved
@@ -23,13 +23,6 @@
   },
   "dependencies": {
      "request": "2.9.x",
-<<<<<<< HEAD
      "jsdom": "0.7.x"
-=======
-     "jsdom": "0.2.x"
-  },
-  "devDependencies": {
-     "vows": "*"
->>>>>>> d11bdc3c
   }
 }